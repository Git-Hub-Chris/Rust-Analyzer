--- conflicted
+++ resolved
@@ -44,15 +44,9 @@
     //
     // | Editor  | Action Name |
     // |---------|-------------|
-    // | VS Code | **Rust Analyzer: Memory Usage (Clears Database)** |
+    // | VS Code | **rust-analyzer: Memory Usage (Clears Database)** |
     //
-<<<<<<< HEAD
     // ![Memory Usage](https://user-images.githubusercontent.com/48062697/113065592-08559f00-91b1-11eb-8c96-64b88068ec02.gif)
-=======
-    // | VS Code | **rust-analyzer: Memory Usage (Clears Database)**
-    // |===
-    // image::https://user-images.githubusercontent.com/48062697/113065592-08559f00-91b1-11eb-8c96-64b88068ec02.gif[]
->>>>>>> 634cfe3d
     pub fn per_query_memory_usage(&mut self) -> Vec<(String, Bytes)> {
         let mut acc: Vec<(String, Bytes)> = vec![];
         macro_rules! purge_each_query {
