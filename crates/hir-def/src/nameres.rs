--- conflicted
+++ resolved
@@ -649,11 +649,7 @@
             ModuleOrigin::File { definition, .. } | ModuleOrigin::CrateRoot { definition } => {
                 definition.into()
             }
-<<<<<<< HEAD
-            ModuleOrigin::Inline { definition, .. } => definition.file_id,
-=======
             ModuleOrigin::Inline { definition_tree_id, .. } => definition_tree_id.file_id(),
->>>>>>> 2fbe69d1
             ModuleOrigin::BlockExpr { block, .. } => block.file_id,
         }
     }
