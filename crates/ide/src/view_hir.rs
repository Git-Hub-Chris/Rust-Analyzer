use hir::{Function, Semantics};
use ide_db::base_db::FilePosition;
use ide_db::RootDatabase;
use syntax::{algo::find_node_at_offset, ast, AstNode};

// Feature: View Hir
//
// | Editor  | Action Name |
// |---------|-------------|
// | VS Code | **Rust Analyzer: View Hir** |
//
<<<<<<< HEAD
// ![View Hir](https://user-images.githubusercontent.com/48062697/113065588-068bdb80-91b1-11eb-9a78-0b4ef1e972fb.gif)
=======
// | VS Code | **rust-analyzer: View Hir**
// |===
// image::https://user-images.githubusercontent.com/48062697/113065588-068bdb80-91b1-11eb-9a78-0b4ef1e972fb.gif[]
>>>>>>> 634cfe3d
pub(crate) fn view_hir(db: &RootDatabase, position: FilePosition) -> String {
    body_hir(db, position).unwrap_or_else(|| "Not inside a function body".to_string())
}

fn body_hir(db: &RootDatabase, position: FilePosition) -> Option<String> {
    let sema = Semantics::new(db);
    let source_file = sema.parse(position.file_id);

    let function = find_node_at_offset::<ast::Fn>(source_file.syntax(), position.offset)?;

    let function: Function = sema.to_def(&function)?;
    Some(function.debug_hir(db))
}<|MERGE_RESOLUTION|>--- conflicted
+++ resolved
@@ -7,15 +7,9 @@
 //
 // | Editor  | Action Name |
 // |---------|-------------|
-// | VS Code | **Rust Analyzer: View Hir** |
+// | VS Code | **rust-analyzer: View Hir** |
 //
-<<<<<<< HEAD
 // ![View Hir](https://user-images.githubusercontent.com/48062697/113065588-068bdb80-91b1-11eb-9a78-0b4ef1e972fb.gif)
-=======
-// | VS Code | **rust-analyzer: View Hir**
-// |===
-// image::https://user-images.githubusercontent.com/48062697/113065588-068bdb80-91b1-11eb-9a78-0b4ef1e972fb.gif[]
->>>>>>> 634cfe3d
 pub(crate) fn view_hir(db: &RootDatabase, position: FilePosition) -> String {
     body_hir(db, position).unwrap_or_else(|| "Not inside a function body".to_string())
 }
