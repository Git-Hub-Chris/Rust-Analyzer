--- conflicted
+++ resolved
@@ -19,11 +19,7 @@
     let source_file = sema.parse(position.file_id);
 
     let item = ancestors_at_offset(source_file.syntax(), position.offset)
-<<<<<<< HEAD
-        .filter(|it| ast::MacroCall::can_cast(it.kind()))
-=======
         .filter(|it| !ast::MacroCall::can_cast(it.kind()))
->>>>>>> dd07f1f2
         .find_map(ast::Item::cast)?;
     let def: DefWithBody = match item {
         ast::Item::Fn(it) => sema.to_def(&it)?.into(),
