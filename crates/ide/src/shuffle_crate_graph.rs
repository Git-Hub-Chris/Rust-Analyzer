use std::sync::Arc;

use ide_db::{
    base_db::{salsa::Durability, CrateGraph, SourceDatabase},
    FxHashMap, RootDatabase,
};

// Feature: Shuffle Crate Graph
//
// Randomizes all crate IDs in the crate graph, for debugging.
//
<<<<<<< HEAD
// | Editor  | Action Name |
// |---------|-------------|
// | VS Code | **Rust Analyzer: Shuffle Crate Graph** |
=======
// |===
// | Editor  | Action Name
//
// | VS Code | **rust-analyzer: Shuffle Crate Graph**
// |===
>>>>>>> 634cfe3d
pub(crate) fn shuffle_crate_graph(db: &mut RootDatabase) {
    let crate_graph = db.crate_graph();

    let mut shuffled_ids = crate_graph.iter().collect::<Vec<_>>();
    shuffle(&mut shuffled_ids);

    let mut new_graph = CrateGraph::default();

    let mut map = FxHashMap::default();
    for old_id in shuffled_ids.iter().copied() {
        let data = &crate_graph[old_id];
        let new_id = new_graph.add_crate_root(
            data.root_file_id,
            data.edition,
            data.display_name.clone(),
            data.version.clone(),
            data.cfg_options.clone(),
            data.potential_cfg_options.clone(),
            data.env.clone(),
            data.proc_macro.clone(),
            data.is_proc_macro,
            data.origin.clone(),
        );
        map.insert(old_id, new_id);
    }

    for old_id in shuffled_ids.iter().copied() {
        let data = &crate_graph[old_id];
        for dep in &data.dependencies {
            let mut new_dep = dep.clone();
            new_dep.crate_id = map[&dep.crate_id];
            new_graph.add_dep(map[&old_id], new_dep).unwrap();
        }
    }

    db.set_crate_graph_with_durability(Arc::new(new_graph), Durability::HIGH);
}

fn shuffle<T>(slice: &mut [T]) {
    let mut rng = oorandom::Rand32::new(seed());

    let mut remaining = slice.len() - 1;
    while remaining > 0 {
        let index = rng.rand_range(0..remaining as u32);
        slice.swap(remaining, index as usize);
        remaining -= 1;
    }
}

fn seed() -> u64 {
    use std::collections::hash_map::RandomState;
    use std::hash::{BuildHasher, Hasher};

    RandomState::new().build_hasher().finish()
}<|MERGE_RESOLUTION|>--- conflicted
+++ resolved
@@ -9,17 +9,9 @@
 //
 // Randomizes all crate IDs in the crate graph, for debugging.
 //
-<<<<<<< HEAD
 // | Editor  | Action Name |
 // |---------|-------------|
-// | VS Code | **Rust Analyzer: Shuffle Crate Graph** |
-=======
-// |===
-// | Editor  | Action Name
-//
-// | VS Code | **rust-analyzer: Shuffle Crate Graph**
-// |===
->>>>>>> 634cfe3d
+// | VS Code | **rust-analyzer: Shuffle Crate Graph** |
 pub(crate) fn shuffle_crate_graph(db: &mut RootDatabase) {
     let crate_graph = db.crate_graph();
 
