use hir::db::DefDatabase;
use ide_db::base_db::FileId;
use ide_db::RootDatabase;

// Feature: Debug ItemTree
//
// Displays the ItemTree of the currently open file, for debugging.
//
<<<<<<< HEAD
// | Editor  | Action Name |
// | ------- | ------------|
// | VS Code | **Rust Analyzer: Debug ItemTree** |
=======
// |===
// | Editor  | Action Name
//
// | VS Code | **rust-analyzer: Debug ItemTree**
// |===
>>>>>>> 634cfe3d
pub(crate) fn view_item_tree(db: &RootDatabase, file_id: FileId) -> String {
    db.file_item_tree(file_id.into()).pretty_print()
}<|MERGE_RESOLUTION|>--- conflicted
+++ resolved
@@ -6,17 +6,9 @@
 //
 // Displays the ItemTree of the currently open file, for debugging.
 //
-<<<<<<< HEAD
 // | Editor  | Action Name |
 // | ------- | ------------|
-// | VS Code | **Rust Analyzer: Debug ItemTree** |
-=======
-// |===
-// | Editor  | Action Name
-//
-// | VS Code | **rust-analyzer: Debug ItemTree**
-// |===
->>>>>>> 634cfe3d
+// | VS Code | **rust-analyzer: Debug ItemTree** |
 pub(crate) fn view_item_tree(db: &RootDatabase, file_id: FileId) -> String {
     db.file_item_tree(file_id.into()).pretty_print()
 }