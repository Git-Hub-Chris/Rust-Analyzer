--- conflicted
+++ resolved
@@ -13,17 +13,9 @@
 //
 // Only workspace crates are included, no crates.io dependencies or sysroot crates.
 //
-<<<<<<< HEAD
 // | Editor  | Action Name |
 // |---------|-------------|
-// | VS Code | **Rust Analyzer: View Crate Graph** |
-=======
-// |===
-// | Editor  | Action Name
-//
-// | VS Code | **rust-analyzer: View Crate Graph**
-// |===
->>>>>>> 634cfe3d
+// | VS Code | **rust-analyzer: View Crate Graph** |
 pub(crate) fn view_crate_graph(db: &RootDatabase, full: bool) -> Result<String, String> {
     let crate_graph = db.crate_graph();
     let crates_to_render = crate_graph
