--- conflicted
+++ resolved
@@ -26,20 +26,11 @@
 //
 // Shows internal statistic about memory usage of rust-analyzer.
 //
-<<<<<<< HEAD
 // | Editor  | Action Name |
 // |---------|-------------|
-// | VS Code | **Rust Analyzer: Status** |
-
+// | VS Code | **rust-analyzer: Status** |
+//
 // ![Status](https://user-images.githubusercontent.com/48062697/113065584-05f34500-91b1-11eb-98cc-5c196f76be7f.gif)
-=======
-// |===
-// | Editor  | Action Name
-//
-// | VS Code | **rust-analyzer: Status**
-// |===
-// image::https://user-images.githubusercontent.com/48062697/113065584-05f34500-91b1-11eb-98cc-5c196f76be7f.gif[]
->>>>>>> 634cfe3d
 pub(crate) fn status(db: &RootDatabase, file_id: Option<FileId>) -> String {
     let mut buf = String::new();
     format_to!(buf, "{}\n", FileTextQuery.in_db(db).entries::<FilesStats>());
