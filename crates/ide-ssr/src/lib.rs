//! Structural Search Replace
//!
//! Allows searching the AST for code that matches one or more patterns and then replacing that code
//! based on a template.

#![warn(rust_2018_idioms, unused_lifetimes, semicolon_in_expressions_from_macros)]

// Feature: Structural Search and Replace
//
// Search and replace with named wildcards that will match any expression, type, path, pattern or item.
// The syntax for a structural search replace command is `<search_pattern> ==>> <replace_pattern>`.
// A `$<name>` placeholder in the search pattern will match any AST node and `$<name>` will reference it in the replacement.
// Within a macro call, a placeholder will match up until whatever token follows the placeholder.
//
// All paths in both the search pattern and the replacement template must resolve in the context
// in which this command is invoked. Paths in the search pattern will then match the code if they
// resolve to the same item, even if they're written differently. For example if we invoke the
// command in the module `foo` with a pattern of `Bar`, then code in the parent module that refers
// to `foo::Bar` will match.
//
// Paths in the replacement template will be rendered appropriately for the context in which the
// replacement occurs. For example if our replacement template is `foo::Bar` and we match some
// code in the `foo` module, we'll insert just `Bar`.
//
// Inherent method calls should generally be written in UFCS form. e.g. `foo::Bar::baz($s, $a)` will
// match `$s.baz($a)`, provided the method call `baz` resolves to the method `foo::Bar::baz`. When a
// placeholder is the receiver of a method call in the search pattern (e.g. `$s.foo()`), but not in
// the replacement template (e.g. `bar($s)`), then *, & and &mut will be added as needed to mirror
// whatever autoderef and autoref was happening implicitly in the matched code.
//
// The scope of the search / replace will be restricted to the current selection if any, otherwise
// it will apply to the whole workspace.
//
// Placeholders may be given constraints by writing them as `${<name>:<constraint1>:<constraint2>...}`.
//
// Supported constraints:
//
// | Constraint    | Restricts placeholder |
// |---------------|-----------------------|
// | kind(literal) | Is a literal (e.g. `42` or `"forty two"`) |
// | not(a)        | Negates the constraint `a`|
//
// Available via the command `rust-analyzer.ssr`.
//
// ```rust
// // Using structural search replace command [foo($a, $b) ==>> ($a).foo($b)]
//
// // BEFORE
// String::from(foo(y + 5, z))
//
// // AFTER
// String::from((y + 5).foo(z))
// ```
//
<<<<<<< HEAD
// | Editor  | Action Name |
// |---------------|-----------------------|
// | VS Code | **Rust Analyzer: Structural Search Replace** |
=======
// |===
// | Editor  | Action Name
//
// | VS Code | **rust-analyzer: Structural Search Replace**
// |===
>>>>>>> 634cfe3d
//
// Also available as an assist, by writing a comment containing the structural
// search and replace rule. You will only see the assist if the comment can
// be parsed as a valid structural search and replace rule.
//
// ```rust
// // Place the cursor on the line below to see the assist 💡.
// // foo($a, $b) ==>> ($a).foo($b)
// ```

mod from_comment;
mod matching;
mod nester;
mod parsing;
mod fragments;
mod replacing;
mod resolving;
mod search;
#[macro_use]
mod errors;
#[cfg(test)]
mod tests;

pub use crate::{errors::SsrError, from_comment::ssr_from_comment, matching::Match};

use crate::{errors::bail, matching::MatchFailureReason};
use hir::Semantics;
use ide_db::{
    base_db::{FileId, FilePosition, FileRange},
    FxHashMap,
};
use resolving::ResolvedRule;
use syntax::{ast, AstNode, SyntaxNode, TextRange};
use text_edit::TextEdit;

// A structured search replace rule. Create by calling `parse` on a str.
#[derive(Debug)]
pub struct SsrRule {
    /// A structured pattern that we're searching for.
    pattern: parsing::RawPattern,
    /// What we'll replace it with.
    template: parsing::RawPattern,
    parsed_rules: Vec<parsing::ParsedRule>,
}

#[derive(Debug)]
pub struct SsrPattern {
    parsed_rules: Vec<parsing::ParsedRule>,
}

#[derive(Debug, Default)]
pub struct SsrMatches {
    pub matches: Vec<Match>,
}

/// Searches a crate for pattern matches and possibly replaces them with something else.
pub struct MatchFinder<'db> {
    /// Our source of information about the user's code.
    sema: Semantics<'db, ide_db::RootDatabase>,
    rules: Vec<ResolvedRule>,
    resolution_scope: resolving::ResolutionScope<'db>,
    restrict_ranges: Vec<FileRange>,
}

impl<'db> MatchFinder<'db> {
    /// Constructs a new instance where names will be looked up as if they appeared at
    /// `lookup_context`.
    pub fn in_context(
        db: &'db ide_db::RootDatabase,
        lookup_context: FilePosition,
        mut restrict_ranges: Vec<FileRange>,
    ) -> Result<MatchFinder<'db>, SsrError> {
        restrict_ranges.retain(|range| !range.range.is_empty());
        let sema = Semantics::new(db);
        let resolution_scope = resolving::ResolutionScope::new(&sema, lookup_context)
            .ok_or_else(|| SsrError("no resolution scope for file".into()))?;
        Ok(MatchFinder { sema, rules: Vec::new(), resolution_scope, restrict_ranges })
    }

    /// Constructs an instance using the start of the first file in `db` as the lookup context.
    pub fn at_first_file(db: &'db ide_db::RootDatabase) -> Result<MatchFinder<'db>, SsrError> {
        use ide_db::base_db::SourceDatabaseExt;
        use ide_db::symbol_index::SymbolsDatabase;
        if let Some(first_file_id) =
            db.local_roots().iter().next().and_then(|root| db.source_root(*root).iter().next())
        {
            MatchFinder::in_context(
                db,
                FilePosition { file_id: first_file_id, offset: 0.into() },
                vec![],
            )
        } else {
            bail!("No files to search");
        }
    }

    /// Adds a rule to be applied. The order in which rules are added matters. Earlier rules take
    /// precedence. If a node is matched by an earlier rule, then later rules won't be permitted to
    /// match to it.
    pub fn add_rule(&mut self, rule: SsrRule) -> Result<(), SsrError> {
        for parsed_rule in rule.parsed_rules {
            self.rules.push(ResolvedRule::new(
                parsed_rule,
                &self.resolution_scope,
                self.rules.len(),
            )?);
        }
        Ok(())
    }

    /// Finds matches for all added rules and returns edits for all found matches.
    pub fn edits(&self) -> FxHashMap<FileId, TextEdit> {
        use ide_db::base_db::SourceDatabaseExt;
        let mut matches_by_file = FxHashMap::default();
        for m in self.matches().matches {
            matches_by_file
                .entry(m.range.file_id)
                .or_insert_with(SsrMatches::default)
                .matches
                .push(m);
        }
        matches_by_file
            .into_iter()
            .map(|(file_id, matches)| {
                (
                    file_id,
                    replacing::matches_to_edit(
                        &matches,
                        &self.sema.db.file_text(file_id),
                        &self.rules,
                    ),
                )
            })
            .collect()
    }

    /// Adds a search pattern. For use if you intend to only call `find_matches_in_file`. If you
    /// intend to do replacement, use `add_rule` instead.
    pub fn add_search_pattern(&mut self, pattern: SsrPattern) -> Result<(), SsrError> {
        for parsed_rule in pattern.parsed_rules {
            self.rules.push(ResolvedRule::new(
                parsed_rule,
                &self.resolution_scope,
                self.rules.len(),
            )?);
        }
        Ok(())
    }

    /// Returns matches for all added rules.
    pub fn matches(&self) -> SsrMatches {
        let mut matches = Vec::new();
        let mut usage_cache = search::UsageCache::default();
        for rule in &self.rules {
            self.find_matches_for_rule(rule, &mut usage_cache, &mut matches);
        }
        nester::nest_and_remove_collisions(matches, &self.sema)
    }

    /// Finds all nodes in `file_id` whose text is exactly equal to `snippet` and attempts to match
    /// them, while recording reasons why they don't match. This API is useful for command
    /// line-based debugging where providing a range is difficult.
    pub fn debug_where_text_equal(&self, file_id: FileId, snippet: &str) -> Vec<MatchDebugInfo> {
        use ide_db::base_db::SourceDatabaseExt;
        let file = self.sema.parse(file_id);
        let mut res = Vec::new();
        let file_text = self.sema.db.file_text(file_id);
        let mut remaining_text = file_text.as_str();
        let mut base = 0;
        let len = snippet.len() as u32;
        while let Some(offset) = remaining_text.find(snippet) {
            let start = base + offset as u32;
            let end = start + len;
            self.output_debug_for_nodes_at_range(
                file.syntax(),
                FileRange { file_id, range: TextRange::new(start.into(), end.into()) },
                &None,
                &mut res,
            );
            remaining_text = &remaining_text[offset + snippet.len()..];
            base = end;
        }
        res
    }

    fn output_debug_for_nodes_at_range(
        &self,
        node: &SyntaxNode,
        range: FileRange,
        restrict_range: &Option<FileRange>,
        out: &mut Vec<MatchDebugInfo>,
    ) {
        for node in node.children() {
            let node_range = self.sema.original_range(&node);
            if node_range.file_id != range.file_id || !node_range.range.contains_range(range.range)
            {
                continue;
            }
            if node_range.range == range.range {
                for rule in &self.rules {
                    // For now we ignore rules that have a different kind than our node, otherwise
                    // we get lots of noise. If at some point we add support for restricting rules
                    // to a particular kind of thing (e.g. only match type references), then we can
                    // relax this. We special-case expressions, since function calls can match
                    // method calls.
                    if rule.pattern.node.kind() != node.kind()
                        && !(ast::Expr::can_cast(rule.pattern.node.kind())
                            && ast::Expr::can_cast(node.kind()))
                    {
                        continue;
                    }
                    out.push(MatchDebugInfo {
                        matched: matching::get_match(true, rule, &node, restrict_range, &self.sema)
                            .map_err(|e| MatchFailureReason {
                                reason: e.reason.unwrap_or_else(|| {
                                    "Match failed, but no reason was given".to_owned()
                                }),
                            }),
                        pattern: rule.pattern.node.clone(),
                        node: node.clone(),
                    });
                }
            } else if let Some(macro_call) = ast::MacroCall::cast(node.clone()) {
                if let Some(expanded) = self.sema.expand(&macro_call) {
                    if let Some(tt) = macro_call.token_tree() {
                        self.output_debug_for_nodes_at_range(
                            &expanded,
                            range,
                            &Some(self.sema.original_range(tt.syntax())),
                            out,
                        );
                    }
                }
            }
            self.output_debug_for_nodes_at_range(&node, range, restrict_range, out);
        }
    }
}

pub struct MatchDebugInfo {
    node: SyntaxNode,
    /// Our search pattern parsed as an expression or item, etc
    pattern: SyntaxNode,
    matched: Result<Match, MatchFailureReason>,
}

impl std::fmt::Debug for MatchDebugInfo {
    fn fmt(&self, f: &mut std::fmt::Formatter<'_>) -> std::fmt::Result {
        match &self.matched {
            Ok(_) => writeln!(f, "Node matched")?,
            Err(reason) => writeln!(f, "Node failed to match because: {}", reason.reason)?,
        }
        writeln!(
            f,
            "============ AST ===========\n\
            {:#?}",
            self.node
        )?;
        writeln!(f, "========= PATTERN ==========")?;
        writeln!(f, "{:#?}", self.pattern)?;
        writeln!(f, "============================")?;
        Ok(())
    }
}

impl SsrMatches {
    /// Returns `self` with any nested matches removed and made into top-level matches.
    pub fn flattened(self) -> SsrMatches {
        let mut out = SsrMatches::default();
        self.flatten_into(&mut out);
        out
    }

    fn flatten_into(self, out: &mut SsrMatches) {
        for mut m in self.matches {
            for p in m.placeholder_values.values_mut() {
                std::mem::take(&mut p.inner_matches).flatten_into(out);
            }
            out.matches.push(m);
        }
    }
}

impl Match {
    pub fn matched_text(&self) -> String {
        self.matched_node.text().to_string()
    }
}

impl std::error::Error for SsrError {}

#[cfg(test)]
impl MatchDebugInfo {
    pub(crate) fn match_failure_reason(&self) -> Option<&str> {
        self.matched.as_ref().err().map(|r| r.reason.as_str())
    }
}<|MERGE_RESOLUTION|>--- conflicted
+++ resolved
@@ -52,17 +52,9 @@
 // String::from((y + 5).foo(z))
 // ```
 //
-<<<<<<< HEAD
 // | Editor  | Action Name |
 // |---------------|-----------------------|
-// | VS Code | **Rust Analyzer: Structural Search Replace** |
-=======
-// |===
-// | Editor  | Action Name
-//
-// | VS Code | **rust-analyzer: Structural Search Replace**
-// |===
->>>>>>> 634cfe3d
+// | VS Code | **rust-analyzer: Structural Search Replace** |
 //
 // Also available as an assist, by writing a comment containing the structural
 // search and replace rule. You will only see the assist if the comment can
