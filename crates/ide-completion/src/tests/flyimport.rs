--- conflicted
+++ resolved
@@ -597,10 +597,6 @@
 }
 "#,
         expect![[r#"
-<<<<<<< HEAD
-            ct SPECIAL_CONST (use dep::test_mod::TestTrait) u8 DEPRECATED
-=======
->>>>>>> dd07f1f2
             fn weird_function() (use dep::test_mod::TestTrait) fn() DEPRECATED
             ct SPECIAL_CONST (use dep::test_mod::TestTrait) u8 DEPRECATED
         "#]],
@@ -721,11 +717,7 @@
     check(
         fixture,
         expect![[r#"
-<<<<<<< HEAD
-            st Item (use foo::bar::baz::Item) Item
-=======
             st Item (use foo::bar) Item
->>>>>>> dd07f1f2
         "#]],
     );
 
@@ -811,11 +803,7 @@
     check(
         fixture,
         expect![[r#"
-<<<<<<< HEAD
-            ct TEST_ASSOC (use foo::bar::Item) usize
-=======
             ct TEST_ASSOC (use foo::bar) usize
->>>>>>> dd07f1f2
         "#]],
     );
 
