--- conflicted
+++ resolved
@@ -120,11 +120,8 @@
     mod convert_into_to_from;
     mod convert_iter_for_each_to_for;
     mod convert_let_else_to_match;
-<<<<<<< HEAD
+    mod convert_match_to_let_else;
     mod convert_nested_function_to_closure;
-=======
-    mod convert_match_to_let_else;
->>>>>>> 16de9a71
     mod convert_tuple_struct_to_named_struct;
     mod convert_named_struct_to_tuple_struct;
     mod convert_to_guarded_return;
@@ -227,11 +224,8 @@
             convert_iter_for_each_to_for::convert_for_loop_with_for_each,
             convert_let_else_to_match::convert_let_else_to_match,
             convert_named_struct_to_tuple_struct::convert_named_struct_to_tuple_struct,
-<<<<<<< HEAD
+            convert_match_to_let_else::convert_match_to_let_else,
             convert_nested_function_to_closure::convert_nested_function_to_closure,
-=======
-            convert_match_to_let_else::convert_match_to_let_else,
->>>>>>> 16de9a71
             convert_to_guarded_return::convert_to_guarded_return,
             convert_tuple_struct_to_named_struct::convert_tuple_struct_to_named_struct,
             convert_two_arm_bool_match_to_matches_macro::convert_two_arm_bool_match_to_matches_macro,
