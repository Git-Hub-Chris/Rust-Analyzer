--- conflicted
+++ resolved
@@ -11,17 +11,10 @@
 # See more keys and their definitions at https://doc.rust-lang.org/cargo/reference/manifest.html
 
 [dependencies]
-<<<<<<< HEAD
-ra-ap-rustc_lexer = { version = "0.20.0" }
-ra-ap-rustc_parse_format = { version = "0.20.0", default-features = false }
-ra-ap-rustc_index = { version = "0.20.0", default-features = false }
-ra-ap-rustc_abi = { version = "0.20.0", default-features = false }
-=======
 ra-ap-rustc_lexer = { version = "0.21.0" }
 ra-ap-rustc_parse_format = { version = "0.21.0", default-features = false }
 ra-ap-rustc_index = { version = "0.21.0", default-features = false }
 ra-ap-rustc_abi = { version = "0.21.0", default-features = false }
->>>>>>> 6557151d
 
 [features]
 in-rust-tree = []